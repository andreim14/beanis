--- conflicted
+++ resolved
@@ -3,19 +3,11 @@
 You can register methods as pre- or post- actions for document events.
 
 Currently supported events:
-<<<<<<< HEAD
 - Insert
 - Replace
 - SaveChanges
 - ValidateOnSave
 - Update
-=======
-
-- `Insert`
-- `Replace`
-- `SaveChanges`
-- `ValidateOnSave`
->>>>>>> 42a8a822
 
 Currently supported directions:
 
@@ -23,20 +15,12 @@
 - `After`
 
 Current operations creating events:
-<<<<<<< HEAD
 - `insert()` for Insert
 - `replace()` Replace
 - `save()` triggers Insert if it is creating a new document, triggers Replace it replaces existing document.
 - `save_changes()` for SaveChanges
 - `insert()`, `replace()`, `save_changes()`, and `save()` for ValidateOnSave
 - `set()`, `update()` for Update
-=======
->>>>>>> 42a8a822
-
-- `insert()` and `save()` for Insert.
-- `replace()` and `save()` for Replace.
-- `save_changes()` for SaveChanges.
-- `insert()`, `replace()`, `save_changes()`, and `save()` for ValidateOnSave.
 
 To register an action, you can use `@before_event` and `@after_event` decorators respectively:
 
